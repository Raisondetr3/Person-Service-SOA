package ru.itmo.person_service.controller;

import io.swagger.v3.oas.annotations.Operation;
import io.swagger.v3.oas.annotations.Parameter;
import io.swagger.v3.oas.annotations.media.ArraySchema;
import io.swagger.v3.oas.annotations.media.Content;
import io.swagger.v3.oas.annotations.media.ExampleObject;
import io.swagger.v3.oas.annotations.media.Schema;
import io.swagger.v3.oas.annotations.responses.ApiResponse;
import io.swagger.v3.oas.annotations.responses.ApiResponses;
import io.swagger.v3.oas.annotations.tags.Tag;
import jakarta.servlet.http.HttpServletRequest;
import jakarta.validation.Valid;
import kotlin.Pair;
import lombok.RequiredArgsConstructor;
import lombok.extern.slf4j.Slf4j;
import org.springframework.http.HttpStatus;
import org.springframework.http.ResponseEntity;
import org.springframework.web.bind.annotation.*;
import org.springframework.web.bind.annotation.RequestMapping;
import org.springframework.web.bind.annotation.RestController;
import ru.itmo.person_service.dto.ErrorDTO;
import ru.itmo.person_service.dto.PersonRequestDTO;
import ru.itmo.person_service.dto.PersonResponseDTO;
import ru.itmo.person_service.entity.Person;
import ru.itmo.person_service.entity.enums.Color;
import ru.itmo.person_service.entity.enums.Country;
import ru.itmo.person_service.exception.PersonNotFoundException;
import ru.itmo.person_service.service.PersonService;
import org.springframework.data.domain.Page;
import org.springframework.data.domain.Pageable;
import org.springframework.data.domain.PageRequest;
import org.springframework.data.domain.Sort;
import org.springframework.web.bind.annotation.RequestParam;

import java.util.*;
import java.util.stream.Collectors;

@RestController
@RequestMapping("/persons")
@RequiredArgsConstructor
@Slf4j
@Tag(name = "Person Management", description = "REST API for managing person collection")
public class PersonController {

    private final PersonService personService;

    @Operation(
            summary = "Get all persons with advanced filtering, sorting and pagination",
            description = "Retrieve paginated list of persons with advanced filtering capabilities."
    )
    @ApiResponses({
            @ApiResponse(responseCode = "200", description = "Successfully retrieved persons"),
            @ApiResponse(responseCode = "400", description = "Invalid pagination or filter parameters",
                    content = @Content(mediaType = "application/json",
                    schema = @Schema(implementation = ErrorDTO.class))
            ),
            @ApiResponse(responseCode = "422", description = "Invalid filter operator or value format",
                    content = @Content(mediaType = "application/json",
                    schema = @Schema(implementation = ErrorDTO.class))
            )
    })
    @GetMapping
    public ResponseEntity<List<PersonResponseDTO>> getAllPersons(
            @Parameter(description = "Page number (0-based)", example = "0")
            @RequestParam(defaultValue = "0") int page,

            @Parameter(description = "Page size", example = "10")
            @RequestParam(defaultValue = "10") int size,

            @Parameter(description = "Field to sort by", example = "name", array = @ArraySchema(schema = @Schema(type = "string", example = "name")))
            @RequestParam(required = false) String[] sortBy,

            @Parameter(description = "Filter fields", array = @ArraySchema(schema = @Schema(type = "string", example = "id[eq]=1")))
            @RequestParam(required = false) String[] filter,

            HttpServletRequest request) {

        Map<String, String> allParams = request.getParameterMap().entrySet().stream()
                .filter(entry -> entry.getValue().length > 0)
                .collect(Collectors.toMap(
                        Map.Entry::getKey,
                        entry -> entry.getValue()[0]
                ));

        Sort sort = Sort.unsorted();
        if (sortBy != null && !Arrays.stream(sortBy).toList().isEmpty()) {
            Sort.Direction direction = sortBy[0].equalsIgnoreCase("desc")
                    ? Sort.Direction.DESC
                    : Sort.Direction.ASC;
            sort = Sort.by(direction, sortBy[0]);
        }

        Pageable pageable = PageRequest.of(page, size, sort);
        Page<Person> personPage = personService.findAllWithFilters(allParams, pageable);
        Page<PersonResponseDTO> personDtoPage = personPage.map(PersonResponseDTO::create);

        return ResponseEntity.ok(personDtoPage.stream().toList());
    }

    @Operation(
            summary = "Get person by ID",
            description = "Retrieve a single person by their unique identifier"
    )
    @ApiResponses({
            @ApiResponse(responseCode = "200", description = "Person found", content = @Content(mediaType = "application/json",
                    schema = @Schema(implementation = PersonResponseDTO.class))),
            @ApiResponse(
                    responseCode = "404",
                    description = "Person not found",
                    content = @Content(
                            mediaType = "application/json",
                            schema = @Schema(implementation = ErrorDTO.class),
                            examples = @ExampleObject(
                                    name = "Person Not Found",
                                    description = "No person exists with the specified ID",
                                    value = """
<<<<<<< HEAD
                                    {
                                        "error": "PERSON_NOT_FOUND",
                                        "message": "Person with ID 999 not found",
                                        "timestamp": "2025-09-19T09:32:19.479Z",
                                        "path": "/persons/999"
                                    }
                                    """
=======
                                {
                                    "error": "PERSON_NOT_FOUND",
                                    "message": "Person with ID 999 not found",
                                    "timestamp": "2025-09-19T09:32:19.479Z",
                                    "path": "/persons/999"
                                }
                                """
>>>>>>> 0fa8133a
                            )
                    )
            ),
            @ApiResponse(
                    responseCode = "400",
                    description = "Invalid ID format",
                    content = @Content(
                            mediaType = "application/json",
                            schema = @Schema(implementation = ErrorDTO.class),
                            examples = {
                                    @ExampleObject(
                                            name = "Invalid ID - Not a Number",
                                            description = "ID parameter is not a valid integer",
                                            value = """
<<<<<<< HEAD
                                            {
                                                "error": "INVALID_PARAMETER_TYPE",
                                                "message": "Invalid value 'abc' for parameter 'id'. Expected type: Integer",
                                                "timestamp": "2025-09-19T09:32:19.479Z",
                                                "path": "/persons/abc"
                                            }
                                            """
=======
                                        {
                                            "error": "INVALID_PARAMETER_TYPE",
                                            "message": "Invalid value 'abc' for parameter 'id'. Expected type: Integer",
                                            "timestamp": "2025-09-19T09:32:19.479Z",
                                            "path": "/persons/abc"
                                        }
                                        """
>>>>>>> 0fa8133a
                                    ),
                                    @ExampleObject(
                                            name = "Invalid ID - Negative Number",
                                            description = "ID parameter is negative or zero",
                                            value = """
<<<<<<< HEAD
                                            {
                                                "error": "INVALID_ARGUMENT",
                                                "message": "ID must be a positive number",
                                                "timestamp": "2025-09-19T09:32:19.479Z",
                                                "path": "/persons/-1"
                                            }
                                            """
=======
                                        {
                                            "error": "INVALID_ARGUMENT",
                                            "message": "ID must be a positive number",
                                            "timestamp": "2025-09-19T09:32:19.479Z",
                                            "path": "/persons/-1"
                                        }
                                        """
>>>>>>> 0fa8133a
                                    )
                            }
                    )
            ),
    })
    @GetMapping("/{id}")
    public ResponseEntity<?> getPersonById(
            @Parameter(description = "Person ID", required = true)
            @PathVariable Integer id) {
        if (id <= 0) return ResponseEntity.badRequest().body("bad id");
        Optional<Person> person = personService.findById(id);
        return person.map(p -> ResponseEntity.ok(PersonResponseDTO.create(p)))
                .orElse(ResponseEntity.notFound().build());
    }


    @Operation(
            summary = "Create new person",
            description = "Add a new person to the collection"
    )
    @ApiResponses({
            @ApiResponse(responseCode = "201", description = "Person created successfully"),
<<<<<<< HEAD
            @ApiResponse(responseCode = "400", description = "Invalid person data", content = @Content(mediaType = "application/json",
                    schema = @Schema(implementation = ErrorDTO.class))),
=======
            @ApiResponse(responseCode = "400", description = "Invalid person data",
                    content = @Content(
                            mediaType = "application/json",
                            schema = @Schema(implementation = ErrorDTO.class),
                            examples = {
                                    @ExampleObject(
                                            name = "Invalid ID - Not a Number",
                                            description = "ID parameter is not a valid integer",
                                            value = """
                                        {
                                            "error": "INVALID_PARAMETER_TYPE",
                                            "message": "Invalid value 'abc' for parameter 'id'. Expected type: Integer",
                                            "timestamp": "2025-09-19T09:32:19.479Z",
                                            "path": "/persons/abc"
                                        }
                                        """
                                    ),
                                    @ExampleObject(
                                            name = "Invalid ID - Negative Number",
                                            description = "ID parameter is negative or zero",
                                            value = """
                                        {
                                            "error": "INVALID_ARGUMENT",
                                            "message": "ID must be a positive number",
                                            "timestamp": "2025-09-19T09:32:19.479Z",
                                            "path": "/persons/-1"
                                        }
                                        """
                                    )
                            }
                    )
            ),
            @ApiResponse(responseCode = "409", description = "Person already exists", content = @Content(mediaType = "application/json",
                    schema = @Schema(implementation = ErrorDTO.class)))
>>>>>>> 0fa8133a
    })
    @PostMapping
    public ResponseEntity<PersonResponseDTO> createPerson(
            @Parameter(description = "Person data", required = true)
            @Valid @RequestBody PersonRequestDTO personDTO) {

        Person savedPerson = personService.save(personDTO.toPerson());
        return ResponseEntity.status(HttpStatus.CREATED).body(PersonResponseDTO.create(savedPerson));
    }

    @Operation(
            summary = "Update person",
            description = "Update an existing person by ID"
    )
    @ApiResponses({
            @ApiResponse(responseCode = "200", description = "Person updated successfully"),
            @ApiResponse(
                    responseCode = "404",
                    description = "Person not found",
                    content = @Content(
                            mediaType = "application/json",
                            schema = @Schema(implementation = ErrorDTO.class),
                            examples = @ExampleObject(
                                    name = "Person Not Found",
                                    description = "No person exists with the specified ID",
                                    value = """
<<<<<<< HEAD
                                    {
                                        "error": "PERSON_NOT_FOUND",
                                        "message": "Person with ID 999 not found",
                                        "timestamp": "2025-09-19T09:32:19.479Z",
                                        "path": "/persons/999"
                                    }
                                    """
=======
                                {
                                    "error": "PERSON_NOT_FOUND",
                                    "message": "Person with ID 999 not found",
                                    "timestamp": "2025-09-19T09:32:19.479Z",
                                    "path": "/persons/999"
                                }
                                """
>>>>>>> 0fa8133a
                            )
                    )
            ),
            @ApiResponse(
                    responseCode = "400",
                    description = "Invalid ID format",
                    content = @Content(
                            mediaType = "application/json",
                            schema = @Schema(implementation = ErrorDTO.class),
                            examples = {
                                    @ExampleObject(
                                            name = "Invalid ID - Not a Number",
                                            description = "ID parameter is not a valid integer",
                                            value = """
<<<<<<< HEAD
                                            {
                                                "error": "INVALID_PARAMETER_TYPE",
                                                "message": "Invalid value 'abc' for parameter 'id'. Expected type: Integer",
                                                "timestamp": "2025-09-19T09:32:19.479Z",
                                                "path": "/persons/abc"
                                            }
                                            """
=======
                                        {
                                            "error": "INVALID_PARAMETER_TYPE",
                                            "message": "Invalid value 'abc' for parameter 'id'. Expected type: Integer",
                                            "timestamp": "2025-09-19T09:32:19.479Z",
                                            "path": "/persons/abc"
                                        }
                                        """
>>>>>>> 0fa8133a
                                    ),
                                    @ExampleObject(
                                            name = "Invalid ID - Negative Number",
                                            description = "ID parameter is negative or zero",
                                            value = """
<<<<<<< HEAD
                                            {
                                                "error": "INVALID_ARGUMENT",
                                                "message": "ID must be a positive number",
                                                "timestamp": "2025-09-19T09:32:19.479Z",
                                                "path": "/persons/-1"
                                            }
                                            """
=======
                                        {
                                            "error": "INVALID_ARGUMENT",
                                            "message": "ID must be a positive number",
                                            "timestamp": "2025-09-19T09:32:19.479Z",
                                            "path": "/persons/-1"
                                        }
                                        """
>>>>>>> 0fa8133a
                                    )
                            }
                    )
            ),
    })
    @PutMapping("/{id}")
    public ResponseEntity<PersonResponseDTO> updatePerson(
            @Parameter(description = "Person ID", required = true)
            @PathVariable Integer id,
            @Parameter(description = "Updated person data", required = true)
            @Valid @RequestBody PersonRequestDTO personDTO) {

        if (!personService.existsById(id)) {
            return ResponseEntity.notFound().build();
        }

        Optional<Person> existingPerson = personService.findById(id);
        if (existingPerson.isEmpty()) {
            return ResponseEntity.notFound().build();
        }

        Person updatedPerson = personDTO.toPerson();
        updatedPerson.setId(id);
        updatedPerson.setCreationDate(existingPerson.get().getCreationDate());

        Person savedPerson = personService.save(updatedPerson);
        return ResponseEntity.ok(PersonResponseDTO.create(savedPerson));
    }

    @Operation(
            summary = "Delete person by ID",
            description = "Remove a person from the collection by ID"
    )
    @ApiResponses({
            @ApiResponse(responseCode = "204", description = "Person deleted successfully"),
            @ApiResponse(
                    responseCode = "404",
                    description = "Person not found",
                    content = @Content(
                            mediaType = "application/json",
                            schema = @Schema(implementation = ErrorDTO.class),
                            examples = @ExampleObject(
                                    name = "Person Not Found",
                                    description = "No person exists with the specified ID",
                                    value = """
<<<<<<< HEAD
                                    {
                                        "error": "PERSON_NOT_FOUND",
                                        "message": "Person with ID 999 not found",
                                        "timestamp": "2025-09-19T09:32:19.479Z",
                                        "path": "/persons/999"
                                    }
                                    """
=======
                                {
                                    "error": "PERSON_NOT_FOUND",
                                    "message": "Person with ID 999 not found",
                                    "timestamp": "2025-09-19T09:32:19.479Z",
                                    "path": "/persons/999"
                                }
                                """
>>>>>>> 0fa8133a
                            )
                    )
            ),
            @ApiResponse(
                    responseCode = "400",
                    description = "Invalid ID format",
                    content = @Content(
                            mediaType = "application/json",
                            schema = @Schema(implementation = ErrorDTO.class),
                            examples = {
                                    @ExampleObject(
                                            name = "Invalid ID - Not a Number",
                                            description = "ID parameter is not a valid integer",
                                            value = """
<<<<<<< HEAD
                                            {
                                                "error": "INVALID_PARAMETER_TYPE",
                                                "message": "Invalid value 'abc' for parameter 'id'. Expected type: Integer",
                                                "timestamp": "2025-09-19T09:32:19.479Z",
                                                "path": "/persons/abc"
                                            }
                                            """
=======
                                        {
                                            "error": "INVALID_PARAMETER_TYPE",
                                            "message": "Invalid value 'abc' for parameter 'id'. Expected type: Integer",
                                            "timestamp": "2025-09-19T09:32:19.479Z",
                                            "path": "/persons/abc"
                                        }
                                        """
>>>>>>> 0fa8133a
                                    ),
                                    @ExampleObject(
                                            name = "Invalid ID - Negative Number",
                                            description = "ID parameter is negative or zero",
                                            value = """
<<<<<<< HEAD
                                            {
                                                "error": "INVALID_ARGUMENT",
                                                "message": "ID must be a positive number",
                                                "timestamp": "2025-09-19T09:32:19.479Z",
                                                "path": "/persons/-1"
                                            }
                                            """
=======
                                        {
                                            "error": "INVALID_ARGUMENT",
                                            "message": "ID must be a positive number",
                                            "timestamp": "2025-09-19T09:32:19.479Z",
                                            "path": "/persons/-1"
                                        }
                                        """
>>>>>>> 0fa8133a
                                    )
                            }
                    )
            ),
    })
    @DeleteMapping("/{id}")
    public ResponseEntity<Void> deletePerson(
            @Parameter(description = "Person ID", required = true)
            @PathVariable Integer id) {

        personService.deleteById(id);
        return ResponseEntity.noContent().build();
    }

    @Operation(
            summary = "Get total count of persons",
            description = "Retrieve the total number of persons in the collection"
    )
    @GetMapping("/count")
    public ResponseEntity<Long> getPersonsCount() {
        long count = personService.count();
        return ResponseEntity.ok(count);
    }

    @Operation(
            summary = "Check if person exists",
            description = "Check whether a person with given ID exists in the collection"
    )
    @GetMapping("/exists/{id}")
    public ResponseEntity<Boolean> existsById(
            @Parameter(description = "Person ID", required = true)
            @PathVariable Integer id) {

        boolean exists = personService.existsById(id);
        return ResponseEntity.ok(exists);
    }

    @Operation(
            summary = "Delete person by hair color",
            description = "Delete one (any) person with the specified hair color"
    )
    @ApiResponses({
            @ApiResponse(
                    responseCode = "204",
                    description = "Person deleted successfully"
            ),
            @ApiResponse(
                    responseCode = "400",
                    description = "Invalid hair color",
                    content = @Content(
                            mediaType = "application/json",
                            schema = @Schema(implementation = ErrorDTO.class),
                            examples = @ExampleObject(
                                    name = "Invalid Hair Color",
                                    description = "Hair color parameter is invalid",
                                    value = """
<<<<<<< HEAD
                                {
                                    "error": "INVALID_PARAMETER_TYPE",
                                    "message": "Invalid value 'PURPLE' for parameter 'hairColor'. Expected one of: [GREEN, BLUE, ORANGE, BROWN]",
                                    "timestamp": "2025-09-19T09:32:19.479Z",
                                    "path": "/persons/hair-color/PURPLE"
                                }
                                """
=======
                            {
                                "error": "INVALID_PARAMETER_TYPE",
                                "message": "Invalid value 'PURPLE' for parameter 'hairColor'. Expected one of: [GREEN, BLUE, ORANGE, BROWN]",
                                "timestamp": "2025-09-19T09:32:19.479Z",
                                "path": "/persons/hair-color/PURPLE"
                            }
                            """
>>>>>>> 0fa8133a
                            )
                    )
            ),
            @ApiResponse(
                    responseCode = "404",
                    description = "No person found with specified hair color",
                    content = @Content(
                            mediaType = "application/json",
                            schema = @Schema(implementation = ErrorDTO.class),
                            examples = @ExampleObject(
                                    name = "No Person Found",
                                    description = "No person exists with the specified hair color",
                                    value = """
<<<<<<< HEAD
                                {
                                    "error": "PERSON_NOT_FOUND",
                                    "message": "No person found with hair color ORANGE",
                                    "timestamp": "2025-09-19T09:32:19.479Z",
                                    "path": "/persons/hair-color/ORANGE"
                                }
                                """
=======
                            {
                                "error": "PERSON_NOT_FOUND",
                                "message": "No person found with hair color ORANGE",
                                "timestamp": "2025-09-19T09:32:19.479Z",
                                "path": "/persons/hair-color/ORANGE"
                            }
                            """
>>>>>>> 0fa8133a
                            )
                    )
            )
    })
    @DeleteMapping("/hair-color/{hairColor}")
    public ResponseEntity<Void> deleteByHairColor(
            @Parameter(
                    description = "Hair color to delete",
                    required = true,
                    schema = @Schema(
                            type = "string",
                            allowableValues = {"GREEN", "BLUE", "ORANGE", "BROWN"},
                            example = "BROWN"
                    )
            )
            @PathVariable Color hairColor) {

        Optional<Person> deletedPerson = personService.deleteByHairColor(hairColor);

        if (deletedPerson.isEmpty()) {
            throw new PersonNotFoundException("No person found with hair color " + hairColor);
        }

        return ResponseEntity.noContent().build();
    }

    @Operation(
            summary = "Get person with longest name",
            description = "Return one person whose name has the maximum length (most characters)"
    )
    @ApiResponses({
            @ApiResponse(responseCode = "200", description = "Person with longest name found"),
            @ApiResponse(responseCode = "404", description = "No persons found")
    })
    @GetMapping("/max-name")
    public ResponseEntity<PersonResponseDTO> getPersonWithMaxName() {
        Optional<Person> person = personService.findPersonWithMaxName();
        return person.map(p -> ResponseEntity.ok(PersonResponseDTO.create(p)))
                .orElse(ResponseEntity.notFound().build());
    }

    @Operation(
            summary = "Get persons by nationality less than",
            description = "Return array of persons whose nationality field value is less than specified"
    )
    @ApiResponses({
            @ApiResponse(responseCode = "200", description = "Persons found"),
            @ApiResponse(responseCode = "400", description = "Invalid nationality", content = @Content(mediaType = "application/json",
                    schema = @Schema(implementation = String.class)))
    })
    @GetMapping("/nationality-less-than/{nationality}")
    public ResponseEntity<List<PersonResponseDTO>> getPersonsByNationalityLessThan(
            @Parameter(description = "Nationality to compare", required = true)
            @PathVariable Country nationality) {

        List<Person> persons = personService.findByNationalityLessThan(nationality);
        List<PersonResponseDTO> personDtos = persons.stream()
                .map(PersonResponseDTO::create)
                .collect(Collectors.toList());

        return ResponseEntity.ok(personDtos);
    }

    @Operation(
            summary = "Get hair color statistics",
            description = "Get statistics of person count by hair color"
    )
    @GetMapping("/statistics/hair-color")
    public ResponseEntity<Map<Color, Long>> getHairColorStatistics() {
        Map<Color, Long> stats = personService.getHairColorStatistics();
        return ResponseEntity.ok(stats);
    }

    @Operation(
            summary = "Get nationality statistics",
            description = "Get statistics of person count by nationality"
    )
    @GetMapping("/statistics/nationality")
    public ResponseEntity<Map<Country, Long>> getNationalityStatistics() {
        Map<Country, Long> stats = personService.getNationalityStatistics();
        return ResponseEntity.ok(stats);
    }
}<|MERGE_RESOLUTION|>--- conflicted
+++ resolved
@@ -25,7 +25,6 @@
 import ru.itmo.person_service.entity.Person;
 import ru.itmo.person_service.entity.enums.Color;
 import ru.itmo.person_service.entity.enums.Country;
-import ru.itmo.person_service.exception.PersonNotFoundException;
 import ru.itmo.person_service.service.PersonService;
 import org.springframework.data.domain.Page;
 import org.springframework.data.domain.Pageable;
@@ -53,11 +52,11 @@
             @ApiResponse(responseCode = "200", description = "Successfully retrieved persons"),
             @ApiResponse(responseCode = "400", description = "Invalid pagination or filter parameters",
                     content = @Content(mediaType = "application/json",
-                    schema = @Schema(implementation = ErrorDTO.class))
+                            schema = @Schema(implementation = ErrorDTO.class))
             ),
             @ApiResponse(responseCode = "422", description = "Invalid filter operator or value format",
                     content = @Content(mediaType = "application/json",
-                    schema = @Schema(implementation = ErrorDTO.class))
+                            schema = @Schema(implementation = ErrorDTO.class))
             )
     })
     @GetMapping
@@ -115,15 +114,6 @@
                                     name = "Person Not Found",
                                     description = "No person exists with the specified ID",
                                     value = """
-<<<<<<< HEAD
-                                    {
-                                        "error": "PERSON_NOT_FOUND",
-                                        "message": "Person with ID 999 not found",
-                                        "timestamp": "2025-09-19T09:32:19.479Z",
-                                        "path": "/persons/999"
-                                    }
-                                    """
-=======
                                 {
                                     "error": "PERSON_NOT_FOUND",
                                     "message": "Person with ID 999 not found",
@@ -131,7 +121,6 @@
                                     "path": "/persons/999"
                                 }
                                 """
->>>>>>> 0fa8133a
                             )
                     )
             ),
@@ -146,15 +135,6 @@
                                             name = "Invalid ID - Not a Number",
                                             description = "ID parameter is not a valid integer",
                                             value = """
-<<<<<<< HEAD
-                                            {
-                                                "error": "INVALID_PARAMETER_TYPE",
-                                                "message": "Invalid value 'abc' for parameter 'id'. Expected type: Integer",
-                                                "timestamp": "2025-09-19T09:32:19.479Z",
-                                                "path": "/persons/abc"
-                                            }
-                                            """
-=======
                                         {
                                             "error": "INVALID_PARAMETER_TYPE",
                                             "message": "Invalid value 'abc' for parameter 'id'. Expected type: Integer",
@@ -162,21 +142,11 @@
                                             "path": "/persons/abc"
                                         }
                                         """
->>>>>>> 0fa8133a
                                     ),
                                     @ExampleObject(
                                             name = "Invalid ID - Negative Number",
                                             description = "ID parameter is negative or zero",
                                             value = """
-<<<<<<< HEAD
-                                            {
-                                                "error": "INVALID_ARGUMENT",
-                                                "message": "ID must be a positive number",
-                                                "timestamp": "2025-09-19T09:32:19.479Z",
-                                                "path": "/persons/-1"
-                                            }
-                                            """
-=======
                                         {
                                             "error": "INVALID_ARGUMENT",
                                             "message": "ID must be a positive number",
@@ -184,7 +154,6 @@
                                             "path": "/persons/-1"
                                         }
                                         """
->>>>>>> 0fa8133a
                                     )
                             }
                     )
@@ -207,10 +176,6 @@
     )
     @ApiResponses({
             @ApiResponse(responseCode = "201", description = "Person created successfully"),
-<<<<<<< HEAD
-            @ApiResponse(responseCode = "400", description = "Invalid person data", content = @Content(mediaType = "application/json",
-                    schema = @Schema(implementation = ErrorDTO.class))),
-=======
             @ApiResponse(responseCode = "400", description = "Invalid person data",
                     content = @Content(
                             mediaType = "application/json",
@@ -245,7 +210,6 @@
             ),
             @ApiResponse(responseCode = "409", description = "Person already exists", content = @Content(mediaType = "application/json",
                     schema = @Schema(implementation = ErrorDTO.class)))
->>>>>>> 0fa8133a
     })
     @PostMapping
     public ResponseEntity<PersonResponseDTO> createPerson(
@@ -272,15 +236,6 @@
                                     name = "Person Not Found",
                                     description = "No person exists with the specified ID",
                                     value = """
-<<<<<<< HEAD
-                                    {
-                                        "error": "PERSON_NOT_FOUND",
-                                        "message": "Person with ID 999 not found",
-                                        "timestamp": "2025-09-19T09:32:19.479Z",
-                                        "path": "/persons/999"
-                                    }
-                                    """
-=======
                                 {
                                     "error": "PERSON_NOT_FOUND",
                                     "message": "Person with ID 999 not found",
@@ -288,7 +243,6 @@
                                     "path": "/persons/999"
                                 }
                                 """
->>>>>>> 0fa8133a
                             )
                     )
             ),
@@ -303,15 +257,6 @@
                                             name = "Invalid ID - Not a Number",
                                             description = "ID parameter is not a valid integer",
                                             value = """
-<<<<<<< HEAD
-                                            {
-                                                "error": "INVALID_PARAMETER_TYPE",
-                                                "message": "Invalid value 'abc' for parameter 'id'. Expected type: Integer",
-                                                "timestamp": "2025-09-19T09:32:19.479Z",
-                                                "path": "/persons/abc"
-                                            }
-                                            """
-=======
                                         {
                                             "error": "INVALID_PARAMETER_TYPE",
                                             "message": "Invalid value 'abc' for parameter 'id'. Expected type: Integer",
@@ -319,21 +264,11 @@
                                             "path": "/persons/abc"
                                         }
                                         """
->>>>>>> 0fa8133a
                                     ),
                                     @ExampleObject(
                                             name = "Invalid ID - Negative Number",
                                             description = "ID parameter is negative or zero",
                                             value = """
-<<<<<<< HEAD
-                                            {
-                                                "error": "INVALID_ARGUMENT",
-                                                "message": "ID must be a positive number",
-                                                "timestamp": "2025-09-19T09:32:19.479Z",
-                                                "path": "/persons/-1"
-                                            }
-                                            """
-=======
                                         {
                                             "error": "INVALID_ARGUMENT",
                                             "message": "ID must be a positive number",
@@ -341,7 +276,6 @@
                                             "path": "/persons/-1"
                                         }
                                         """
->>>>>>> 0fa8133a
                                     )
                             }
                     )
@@ -387,15 +321,6 @@
                                     name = "Person Not Found",
                                     description = "No person exists with the specified ID",
                                     value = """
-<<<<<<< HEAD
-                                    {
-                                        "error": "PERSON_NOT_FOUND",
-                                        "message": "Person with ID 999 not found",
-                                        "timestamp": "2025-09-19T09:32:19.479Z",
-                                        "path": "/persons/999"
-                                    }
-                                    """
-=======
                                 {
                                     "error": "PERSON_NOT_FOUND",
                                     "message": "Person with ID 999 not found",
@@ -403,7 +328,6 @@
                                     "path": "/persons/999"
                                 }
                                 """
->>>>>>> 0fa8133a
                             )
                     )
             ),
@@ -418,15 +342,6 @@
                                             name = "Invalid ID - Not a Number",
                                             description = "ID parameter is not a valid integer",
                                             value = """
-<<<<<<< HEAD
-                                            {
-                                                "error": "INVALID_PARAMETER_TYPE",
-                                                "message": "Invalid value 'abc' for parameter 'id'. Expected type: Integer",
-                                                "timestamp": "2025-09-19T09:32:19.479Z",
-                                                "path": "/persons/abc"
-                                            }
-                                            """
-=======
                                         {
                                             "error": "INVALID_PARAMETER_TYPE",
                                             "message": "Invalid value 'abc' for parameter 'id'. Expected type: Integer",
@@ -434,21 +349,11 @@
                                             "path": "/persons/abc"
                                         }
                                         """
->>>>>>> 0fa8133a
                                     ),
                                     @ExampleObject(
                                             name = "Invalid ID - Negative Number",
                                             description = "ID parameter is negative or zero",
                                             value = """
-<<<<<<< HEAD
-                                            {
-                                                "error": "INVALID_ARGUMENT",
-                                                "message": "ID must be a positive number",
-                                                "timestamp": "2025-09-19T09:32:19.479Z",
-                                                "path": "/persons/-1"
-                                            }
-                                            """
-=======
                                         {
                                             "error": "INVALID_ARGUMENT",
                                             "message": "ID must be a positive number",
@@ -456,7 +361,6 @@
                                             "path": "/persons/-1"
                                         }
                                         """
->>>>>>> 0fa8133a
                                     )
                             }
                     )
@@ -513,15 +417,6 @@
                                     name = "Invalid Hair Color",
                                     description = "Hair color parameter is invalid",
                                     value = """
-<<<<<<< HEAD
-                                {
-                                    "error": "INVALID_PARAMETER_TYPE",
-                                    "message": "Invalid value 'PURPLE' for parameter 'hairColor'. Expected one of: [GREEN, BLUE, ORANGE, BROWN]",
-                                    "timestamp": "2025-09-19T09:32:19.479Z",
-                                    "path": "/persons/hair-color/PURPLE"
-                                }
-                                """
-=======
                             {
                                 "error": "INVALID_PARAMETER_TYPE",
                                 "message": "Invalid value 'PURPLE' for parameter 'hairColor'. Expected one of: [GREEN, BLUE, ORANGE, BROWN]",
@@ -529,7 +424,6 @@
                                 "path": "/persons/hair-color/PURPLE"
                             }
                             """
->>>>>>> 0fa8133a
                             )
                     )
             ),
@@ -543,15 +437,6 @@
                                     name = "No Person Found",
                                     description = "No person exists with the specified hair color",
                                     value = """
-<<<<<<< HEAD
-                                {
-                                    "error": "PERSON_NOT_FOUND",
-                                    "message": "No person found with hair color ORANGE",
-                                    "timestamp": "2025-09-19T09:32:19.479Z",
-                                    "path": "/persons/hair-color/ORANGE"
-                                }
-                                """
-=======
                             {
                                 "error": "PERSON_NOT_FOUND",
                                 "message": "No person found with hair color ORANGE",
@@ -559,30 +444,16 @@
                                 "path": "/persons/hair-color/ORANGE"
                             }
                             """
->>>>>>> 0fa8133a
                             )
                     )
             )
     })
     @DeleteMapping("/hair-color/{hairColor}")
     public ResponseEntity<Void> deleteByHairColor(
-            @Parameter(
-                    description = "Hair color to delete",
-                    required = true,
-                    schema = @Schema(
-                            type = "string",
-                            allowableValues = {"GREEN", "BLUE", "ORANGE", "BROWN"},
-                            example = "BROWN"
-                    )
-            )
+            @Parameter(description = "Hair color to delete", required = true)
             @PathVariable Color hairColor) {
 
-        Optional<Person> deletedPerson = personService.deleteByHairColor(hairColor);
-
-        if (deletedPerson.isEmpty()) {
-            throw new PersonNotFoundException("No person found with hair color " + hairColor);
-        }
-
+        personService.deleteByHairColor(hairColor);
         return ResponseEntity.noContent().build();
     }
 
