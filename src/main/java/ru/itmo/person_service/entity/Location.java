--- conflicted
+++ resolved
@@ -16,6 +16,7 @@
 @NoArgsConstructor
 @AllArgsConstructor
 public class Location {
+
     @Column(name = "location_x")
     private Integer x;
 
@@ -29,16 +30,12 @@
     @NotNull(message = "Location name cannot be null")
     @Column(name = "location_name", nullable = false)
     private String name;
-<<<<<<< HEAD
-=======
-
-//    @Id
-//    private Long id;
->>>>>>> 644d8204
+    @Id
+    private Long id;
 
     @Override
     public String toString() {
-        return String.format("Location{x=%d, y=%.2f, z=%.2f}", x, y, z);
+        return String.format("Location{x=%d, y=%.2f, z=%.2f, name='%s'}", x, y, z, name);
     }
 
     @Override
@@ -50,14 +47,12 @@
 
         return Objects.equals(x, location.x) &&
                 Objects.equals(y, location.y) &&
-                Objects.equals(z, location.z);
-//                &&
-//                Objects.equals(name, location.name);
+                Objects.equals(z, location.z) &&
+                Objects.equals(name, location.name);
     }
 
     @Override
     public int hashCode() {
-//        return Objects.hash(x, y, z, name);
-        return Objects.hash(x, y, z);
+        return Objects.hash(x, y, z, name);
     }
 }