--- conflicted
+++ resolved
@@ -118,13 +118,6 @@
     private Predicate buildPredicateForOperator(CriteriaBuilder cb, Path<Object> path,
                                                 String operator, String value, Class<?> fieldType) {
 
-        // Специальная обработка для enum-типов при операторах сравнения
-        if (Enum.class.isAssignableFrom(fieldType) &&
-                (operator.equals("lt") || operator.equals("lte") ||
-                        operator.equals("gt") || operator.equals("gte"))) {
-            return buildEnumComparisonPredicate(cb, path, operator, value, fieldType);
-        }
-
         switch (operator) {
             case "like":
                 return buildLikePredicate(cb, path, value, fieldType);
@@ -146,73 +139,11 @@
         }
     }
 
-    private Predicate buildEnumComparisonPredicate(CriteriaBuilder cb, Path<Object> path,
-                                                   String operator, String value, Class<?> enumType) {
-        try {
-            Integer ordinalValue = null;
-
-            // Пробуем преобразовать значение в число
-            try {
-                ordinalValue = Integer.valueOf(value);
-            } catch (NumberFormatException e) {
-                // Если не число, пробуем преобразовать в enum
-                Enum<?> enumValue = convertToEnum(value, enumType);
-                if (enumValue != null) {
-                    ordinalValue = enumValue.ordinal();
-                } else {
-                    log.warn("Invalid enum value for comparison: {}", value);
-                    return null;
-                }
-            }
-
-            return buildOrdinalComparisonPredicate(cb, path, operator, ordinalValue, enumType);
-
-        } catch (Exception e) {
-            log.warn("Error comparing enum values: {}", e.getMessage());
-            return null;
-        }
-    }
-
-    private Predicate buildOrdinalComparisonPredicate(CriteriaBuilder cb, Path<Object> path,
-                                                      String operator, Integer ordinal, Class<?> enumType) {
-        Expression<String> stringPath = path.as(String.class);
-
-        // Динамически создаем маппинг на основе типа enum
-        CriteriaBuilder.SimpleCase<String, Integer> selectCase = cb.selectCase(stringPath);
-
-        // Получаем все константы enum и создаем маппинг
-        if (enumType.isEnum()) {
-            Enum<?>[] enumConstants = (Enum<?>[]) enumType.getEnumConstants();
-            for (Enum<?> enumConstant : enumConstants) {
-                selectCase = selectCase.when(enumConstant.name(), enumConstant.ordinal());
-            }
-        }
-
-        Expression<Integer> ordinalExpression = selectCase.otherwise(-1);
-
-        switch (operator) {
-            case "lt":
-                return cb.lessThan(ordinalExpression, ordinal);
-            case "lte":
-                return cb.lessThanOrEqualTo(ordinalExpression, ordinal);
-            case "gt":
-                return cb.greaterThan(ordinalExpression, ordinal);
-            case "gte":
-                return cb.greaterThanOrEqualTo(ordinalExpression, ordinal);
-            default:
-                return null;
-        }
-    }
-
     @SuppressWarnings("unchecked")
     private Predicate buildLikePredicate(CriteriaBuilder cb, Path<Object> path, String value, Class<?> fieldType) {
         if (String.class.isAssignableFrom(fieldType)) {
             Expression<String> stringPath = path.as(String.class);
             return cb.like(cb.lower(stringPath), "%" + value.toLowerCase() + "%");
-        } else if (Enum.class.isAssignableFrom(fieldType)) {
-            // Для enum делаем like по строковому представлению
-            Expression<String> stringPath = path.as(String.class);
-            return cb.like(cb.lower(stringPath), "%" + value.toUpperCase() + "%");
         } else {
             Expression<String> stringExpression = cb.function("CAST", String.class, path);
             return cb.like(cb.lower(stringExpression), "%" + value.toLowerCase() + "%");
@@ -231,10 +162,6 @@
 
     @SuppressWarnings("unchecked")
     private Predicate buildGreaterThanPredicate(CriteriaBuilder cb, Path<Object> path, String value, Class<?> fieldType) {
-<<<<<<< HEAD
-        if (isComparable(fieldType) && !Enum.class.isAssignableFrom(fieldType)) {
-            Comparable<Object> convertedValue = (Comparable<Object>) convertValueToType(value, fieldType);
-=======
         if (isComparable(fieldType)) {
             Comparable<Object> convertedValue;
             if (Enum.class.isAssignableFrom(fieldType)) {
@@ -244,52 +171,51 @@
             else {
                 convertedValue = (Comparable<Object>) convertValueToType(value, fieldType);
             }
->>>>>>> 2be4cf0d
             if (convertedValue != null) {
                 Expression<? extends Comparable> comparableExpression = path.as((Class<? extends Comparable>) fieldType);
                 return cb.greaterThan((Expression<Comparable>) comparableExpression, convertedValue);
             }
         }
-        log.warn("Cannot apply 'greater than' operator to field type: {}", fieldType.getSimpleName());
+        log.warn("Cannot apply 'greater than' operator to non-comparable field type: {}", fieldType.getSimpleName());
         return null;
     }
 
     @SuppressWarnings("unchecked")
     private Predicate buildGreaterThanOrEqualPredicate(CriteriaBuilder cb, Path<Object> path, String value, Class<?> fieldType) {
-        if (isComparable(fieldType) && !Enum.class.isAssignableFrom(fieldType)) {
+        if (isComparable(fieldType)) {
             Comparable<Object> convertedValue = (Comparable<Object>) convertValueToType(value, fieldType);
             if (convertedValue != null) {
                 Expression<? extends Comparable> comparableExpression = path.as((Class<? extends Comparable>) fieldType);
                 return cb.greaterThanOrEqualTo((Expression<Comparable>) comparableExpression, convertedValue);
             }
         }
-        log.warn("Cannot apply 'greater than or equal' operator to field type: {}", fieldType.getSimpleName());
+        log.warn("Cannot apply 'greater than or equal' operator to non-comparable field type: {}", fieldType.getSimpleName());
         return null;
     }
 
     @SuppressWarnings("unchecked")
     private Predicate buildLessThanPredicate(CriteriaBuilder cb, Path<Object> path, String value, Class<?> fieldType) {
-        if (isComparable(fieldType) && !Enum.class.isAssignableFrom(fieldType)) {
+        if (isComparable(fieldType)) {
             Comparable<Object> convertedValue = (Comparable<Object>) convertValueToType(value, fieldType);
             if (convertedValue != null) {
                 Expression<? extends Comparable> comparableExpression = path.as((Class<? extends Comparable>) fieldType);
                 return cb.lessThan((Expression<Comparable>) comparableExpression, convertedValue);
             }
         }
-        log.warn("Cannot apply 'less than' operator to field type: {}", fieldType.getSimpleName());
+        log.warn("Cannot apply 'less than' operator to non-comparable field type: {}", fieldType.getSimpleName());
         return null;
     }
 
     @SuppressWarnings("unchecked")
     private Predicate buildLessThanOrEqualPredicate(CriteriaBuilder cb, Path<Object> path, String value, Class<?> fieldType) {
-        if (isComparable(fieldType) && !Enum.class.isAssignableFrom(fieldType)) {
+        if (isComparable(fieldType)) {
             Comparable<Object> convertedValue = (Comparable<Object>) convertValueToType(value, fieldType);
             if (convertedValue != null) {
                 Expression<? extends Comparable> comparableExpression = path.as((Class<? extends Comparable>) fieldType);
                 return cb.lessThanOrEqualTo((Expression<Comparable>) comparableExpression, convertedValue);
             }
         }
-        log.warn("Cannot apply 'less than or equal' operator to field type: {}", fieldType.getSimpleName());
+        log.warn("Cannot apply 'less than or equal' operator to non-comparable field type: {}", fieldType.getSimpleName());
         return null;
     }
 
@@ -366,6 +292,7 @@
         }
     }
 
+
     public Optional<Person> findById(Integer id) {
         validateId(id);
         return personRepository.findById(id);
@@ -557,38 +484,26 @@
             );
         }
     }
-<<<<<<< HEAD
-
-    private void validatePerson(Person person) {
-=======
     private void validatePerson(PersonRequestDTO person) {
->>>>>>> 2be4cf0d
         if (person == null) {
             throw new InvalidPersonDataException("Person cannot be null");
         }
 
         Map<String, String> errors = new HashMap<>();
 
-        if (person.name() == null || person.name().trim().isEmpty()) {
+        if (person.getName() == null || person.getName().trim().isEmpty()) {
             errors.put("name", "Name is required and cannot be empty");
-        } else if (person.name().trim().length() > 255) {
+        } else if (person.getName().trim().length() > 255) {
             errors.put("name", "Name cannot exceed 255 characters");
         }
 
-<<<<<<< HEAD
-        if (person.getWeight() <= 0) {
-=======
 //        if (person.getCoordinates() == null) {
 //            errors.put("coordinates", "Coordinates are required");
 //        } else {
 //            validateCoordinates(person.getCoordinates(), errors);
 //        }
 
-        if (person.weight() == null) {
-            errors.put("weight", "Weight is required");
-        }
-        else if (person.weight() <= 0) {
->>>>>>> 2be4cf0d
+        if (person.getWeight() <= 0) {
             errors.put("weight", "Weight must be greater than 0");
         } else if (person.weight() > 1000) {
             errors.put("weight", "Weight cannot exceed 1000 kg");
@@ -614,6 +529,10 @@
             errors.put("nationality", "Nationality is required");
         }
 
+//        if (person.getLocation() != null) {
+//            validateLocation(person.getLocation(), errors);
+//        }
+
         if (!errors.isEmpty()) {
             throw new PersonValidationException(errors);
         }
@@ -623,16 +542,34 @@
         if (coordinates.getX() == null) {
             errors.put("coordinates.x", "Coordinate X is required");
         }
+//        else if (Math.abs(coordinates.getX()) > 180) {
+//            errors.put("coordinates.x", "Coordinate X must be between -180 and 180");
+//        }
 
         if (coordinates.getY() == null) {
             errors.put("coordinates.y", "Coordinate Y is required");
         }
+//        else if (Math.abs(coordinates.getY()) > 90) {
+//            errors.put("coordinates.y", "Coordinate Y must be between -90 and 90");
+//        }
     }
 
     private void validateLocation(Location location, Map<String, String> errors) {
         if (location.getName() != null && location.getName().trim().length() > 255) {
             errors.put("location.name", "Location name cannot exceed 255 characters");
         }
+
+//        if (location.getX() != null && (location.getX() < -180 || location.getX() > 180)) {
+//            errors.put("location.x", "Location X must be between -180 and 180");
+//        }
+//
+//        if (location.getY() != null && (location.getY() < -90 || location.getY() > 90)) {
+//            errors.put("location.y", "Location Y must be between -90 and 90");
+//        }
+//
+//        if (location.getZ() != null && (location.getZ() < -10000 || location.getZ() > 10000)) {
+//            errors.put("location.z", "Location Z must be between -10000 and 10000");
+//        }
     }
 
     public Map<Color, Long> getHairColorStatistics() {
